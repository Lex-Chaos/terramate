--- conflicted
+++ resolved
@@ -38,11 +38,7 @@
 	github.com/go-git/go-billy/v5 v5.3.1 // indirect
 	github.com/hashicorp/go-cleanhttp v0.5.2 // indirect
 	github.com/jbenet/go-context v0.0.0-20150711004518-d14ea06fba99 // indirect
-<<<<<<< HEAD
 	github.com/mailru/easyjson v0.7.7 // indirect
-	github.com/mattn/go-colorable v0.1.12 // indirect
-	github.com/mattn/go-isatty v0.0.14 // indirect
-=======
 	github.com/mattn/go-colorable v0.1.13 // indirect
 	github.com/mattn/go-isatty v0.0.19 // indirect
 	github.com/segmentio/asm v1.1.3 // indirect
@@ -51,7 +47,6 @@
 	go.uber.org/atomic v1.9.0 // indirect
 	go.uber.org/multierr v1.8.0 // indirect
 	go.uber.org/zap v1.21.0 // indirect
->>>>>>> 2dbc99c7
 	golang.org/x/xerrors v0.0.0-20200804184101-5ec99f83aff1 // indirect
 	gopkg.in/warnings.v0 v0.1.2 // indirect
 	gopkg.in/yaml.v3 v3.0.1 // indirect
